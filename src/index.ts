import {
    IVariableInspector, VariableInspectorPanel
} from "./variableinspector";

import {
    KernelConnector
} from "./kernelconnector";

import {
    VariableInspectionHandler
} from "./handler";

import {
    VariableInspectorManager
} from "./manager";

import {
    Languages
} from "./inspectorscripts";

import {
    ICommandPalette, InstanceTracker
} from '@jupyterlab/apputils';

import {
    ILayoutRestorer, JupyterLab, JupyterLabPlugin
} from '@jupyterlab/application'

import {
    IConsoleTracker
} from '@jupyterlab/console';

import {
    INotebookTracker, NotebookPanel
} from '@jupyterlab/notebook';




namespace CommandIDs {
    export
        const open = "variableinspector:open";
}

/**
 * A service providing variable introspection.
 */
const variableinspector: JupyterLabPlugin<IVariableInspector> = {
    id: "jupyterlab-extension:variableinspector",
    requires: [ICommandPalette, ILayoutRestorer],
    provides: IVariableInspector,
    autoStart: true,
    activate: ( app: JupyterLab, palette: ICommandPalette, restorer: ILayoutRestorer ): IVariableInspector => {


        const manager = new VariableInspectorManager();
        const category = "Variable Inspector";
        const command = CommandIDs.open;
        const label = "Open Variable Inspector";
        const namespace = "variableinspector";
        const tracker = new InstanceTracker<VariableInspectorPanel>( { namespace } );


        /**
         * Create and track a new inspector.
         */
        function newPanel(): VariableInspectorPanel {
            const panel = new VariableInspectorPanel();

            panel.id = "jp-variableinspector";
            panel.title.label = "Variable Inspector";
            panel.title.closable = true;
            panel.disposed.connect(() => {
                if ( manager.panel === panel ) {
                    manager.panel = null;
                }
            } );

            //Track the inspector panel
            tracker.add( panel );

            return panel;
        }

        // Enable state restoration
        restorer.restore( tracker, {
            command,
            args: () => null,
            name: () => "variableinspector"
        } );

        // Add command to palette
        app.commands.addCommand( command, {
            label,
            execute: () => {
                if ( !manager.panel || manager.panel.isDisposed ) {
                    manager.panel = newPanel();
                }
                if ( !manager.panel.isAttached ) {
                    app.shell.addToMainArea( manager.panel );
                }
                if ( manager.source ) {
                    manager.source.performInspection();
                }
                app.shell.activateById( manager.panel.id );
            }
        } );
        palette.addItem( { command, category } );
        return manager;
    }
}

/**
 * An extension that registers consoles for variable inspection.
 */
const consoles: JupyterLabPlugin<void> = {
    id: "jupyterlab-extension:variableinspector:consoles",
    requires: [IVariableInspector, IConsoleTracker],
    autoStart: true,
    activate: ( app: JupyterLab, manager: IVariableInspector, consoles: IConsoleTracker ): void => {
        const handlers: { [id: string]: Promise<VariableInspectionHandler> } = {};
        
        /**
         * Subscribes to the creation of new consoles. If a new notebook is created, build a new handler for the consoles.
         * Adds a promise for a instanced handler to the 'handlers' collection.
         */
        consoles.widgetAdded.connect(( sender, consolePanel ) => {
            
            handlers[consolePanel.id] = new Promise( function( resolve, reject ) {
                const session = consolePanel.session;
                const connector = new KernelConnector( { session } );
<<<<<<< HEAD
                let matrixQueryCommand = result.matrixQueryCommand;

                const options: VariableInspectionHandler.IOptions = {
                    queryCommand: queryCommand,
                    matrixQueryCommand: matrixQueryCommand,
                    connector: connector,
                    initScript: initScript
                };

                const handler = new VariableInspectionHandler( options );

                handlers[consolePanel.id] = handler;

                consolePanel.disposed.connect(() => {
                    delete handlers[consolePanel.id];
                    handler.dispose();
=======
                
                connector.ready.then(() => { // Create connector and init w script if it exists for kernel type.
                    let kerneltype: string = connector.kerneltype;
                    let scripts: Promise<Languages.LanguageModel> = Languages.getScript( kerneltype );
                
                    scripts.then(( result: Languages.LanguageModel ) => {
                        let initScript = result.initScript;
                        let queryCommand = result.queryCommand;
                        const options: VariableInspectionHandler.IOptions = {
                            queryCommand: queryCommand,
                            connector: connector,
                            initScript: initScript
                        };
                        const handler = new VariableInspectionHandler( options );

                        consolePanel.disposed.connect(() => {
                            delete handlers[consolePanel.id];
                            handler.dispose();
                        } );

                        handler.ready.then(() => {
                            resolve( handler );
                        } );
                    } );


                    //Otherwise log error message.
                    scripts.catch(( result: string ) => {
                        reject( result );
                    } )
>>>>>>> 2a62f060
                } );
            } );
        } );

        /**
         * If focus window changes, checks whether new focus widget is a console.
         * In that case, retrieves the handler associated to the console after it has been
         * initialized and updates the manager with it. 
         */
        app.shell.currentChanged.connect(( sender, args ) => {
            let widget = args.newValue;
            if ( !widget || !consoles.has( widget ) ) {
                return;
            }
            let future = handlers[widget.id];
            future.then((source :VariableInspectionHandler ) => {
                if ( source ) {
                    manager.source = source;
                    manager.source.performInspection();               
                }
            });
        } );;

        app.contextMenu.addItem( {
            command: CommandIDs.open,
            selector: ".jp-CodeConsole"
        } );



    }
}

/**
 * An extension that registers notebooks for variable inspection.
 */
const notebooks: JupyterLabPlugin<void> = {
    id: "jupyterlab-extension:variableinspector:notebooks",
    requires: [IVariableInspector, INotebookTracker],
    autoStart: true,
    activate: ( app: JupyterLab, manager: IVariableInspector, notebooks: INotebookTracker ): void => {
        const handlers: { [id: string]: Promise<VariableInspectionHandler> } = {};

        /**
         * Subscribes to the creation of new notebooks. If a new notebook is created, build a new handler for the notebook.
         * Adds a promise for a instanced handler to the 'handlers' collection.
         */
        notebooks.widgetAdded.connect(( sender, nbPanel: NotebookPanel ) => {

<<<<<<< HEAD
            const session = nbPanel.session;
            const connector = new KernelConnector( { session } );
            connector.ready.then(() => {

                // Get the kernel type and create a new handler if a script exists for that type of kernel.
                let kerneltype: string = connector.kerneltype;
                let scripts: Promise<Languages.LanguageModel> = Languages.getScript( kerneltype );
                scripts.then(( result: Languages.LanguageModel ) => {
                    let initScript = result.initScript;
                    let queryCommand = result.queryCommand;
                    let matrixQueryCommand = result.matrixQueryCommand;

                    const options: VariableInspectionHandler.IOptions = {
                        queryCommand: queryCommand,
                        matrixQueryCommand: matrixQueryCommand,
                        connector: connector,
                        initScript: initScript
                    };
                    const handler = new VariableInspectionHandler( options );

                    handlers[nbPanel.id] = handler;

                    nbPanel.disposed.connect(() => {
                        delete handlers[nbPanel.id];
                        handler.dispose();
=======
            //A promise that resolves after the initialization of the handler is done.
            handlers[nbPanel.id] = new Promise( function( resolve, reject ) {

                const session = nbPanel.session;
                const connector = new KernelConnector( { session } );
                
                connector.ready.then(() => { // Create connector and init w script if it exists for kernel type.
                    let kerneltype: string = connector.kerneltype;
                    let scripts: Promise<Languages.LanguageModel> = Languages.getScript( kerneltype );
                
                    scripts.then(( result: Languages.LanguageModel ) => {
                        let initScript = result.initScript;
                        let queryCommand = result.queryCommand;
                        const options: VariableInspectionHandler.IOptions = {
                            queryCommand: queryCommand,
                            connector: connector,
                            initScript: initScript
                        };
                        const handler = new VariableInspectionHandler( options );

                        nbPanel.disposed.connect(() => {
                            delete handlers[nbPanel.id];
                            handler.dispose();
                        } );

                        handler.ready.then(() => {
                            resolve( handler );
                        } );
>>>>>>> 2a62f060
                    } );


                    //Otherwise log error message.
                    scripts.catch(( result: string ) => {
                        reject( result );
                    } )
                } );
            } );
        } );

        /**
         * If focus window changes, checks whether new focus widget is a notebook.
         * In that case, retrieves the handler associated to the notebook after it has been
         * initialized and updates the manager with it. 
         */
        app.shell.currentChanged.connect(( sender, args ) => {
            let widget = args.newValue;
            if ( !widget || !notebooks.has( widget ) ) {
                return;
            }
            let future = handlers[widget.id];
            future.then((source :VariableInspectionHandler ) => {
                if ( source ) {
                    manager.source = source;
                    manager.source.performInspection();               
                }
            });
        } );

        app.contextMenu.addItem( {
            command: CommandIDs.open,
            selector: ".jp-Notebook"
        } );
    }
}


/**
 * Export the plugins as default.
 */
const plugins: JupyterLabPlugin<any>[] = [variableinspector, consoles, notebooks];
export default plugins;
<|MERGE_RESOLUTION|>--- conflicted
+++ resolved
@@ -1,328 +1,282 @@
-import {
-    IVariableInspector, VariableInspectorPanel
-} from "./variableinspector";
-
-import {
-    KernelConnector
-} from "./kernelconnector";
-
-import {
-    VariableInspectionHandler
-} from "./handler";
-
-import {
-    VariableInspectorManager
-} from "./manager";
-
-import {
-    Languages
-} from "./inspectorscripts";
-
-import {
-    ICommandPalette, InstanceTracker
-} from '@jupyterlab/apputils';
-
-import {
-    ILayoutRestorer, JupyterLab, JupyterLabPlugin
-} from '@jupyterlab/application'
-
-import {
-    IConsoleTracker
-} from '@jupyterlab/console';
-
-import {
-    INotebookTracker, NotebookPanel
-} from '@jupyterlab/notebook';
-
-
-
-
-namespace CommandIDs {
-    export
-        const open = "variableinspector:open";
-}
-
-/**
- * A service providing variable introspection.
- */
-const variableinspector: JupyterLabPlugin<IVariableInspector> = {
-    id: "jupyterlab-extension:variableinspector",
-    requires: [ICommandPalette, ILayoutRestorer],
-    provides: IVariableInspector,
-    autoStart: true,
-    activate: ( app: JupyterLab, palette: ICommandPalette, restorer: ILayoutRestorer ): IVariableInspector => {
-
-
-        const manager = new VariableInspectorManager();
-        const category = "Variable Inspector";
-        const command = CommandIDs.open;
-        const label = "Open Variable Inspector";
-        const namespace = "variableinspector";
-        const tracker = new InstanceTracker<VariableInspectorPanel>( { namespace } );
-
-
-        /**
-         * Create and track a new inspector.
-         */
-        function newPanel(): VariableInspectorPanel {
-            const panel = new VariableInspectorPanel();
-
-            panel.id = "jp-variableinspector";
-            panel.title.label = "Variable Inspector";
-            panel.title.closable = true;
-            panel.disposed.connect(() => {
-                if ( manager.panel === panel ) {
-                    manager.panel = null;
-                }
-            } );
-
-            //Track the inspector panel
-            tracker.add( panel );
-
-            return panel;
-        }
-
-        // Enable state restoration
-        restorer.restore( tracker, {
-            command,
-            args: () => null,
-            name: () => "variableinspector"
-        } );
-
-        // Add command to palette
-        app.commands.addCommand( command, {
-            label,
-            execute: () => {
-                if ( !manager.panel || manager.panel.isDisposed ) {
-                    manager.panel = newPanel();
-                }
-                if ( !manager.panel.isAttached ) {
-                    app.shell.addToMainArea( manager.panel );
-                }
-                if ( manager.source ) {
-                    manager.source.performInspection();
-                }
-                app.shell.activateById( manager.panel.id );
-            }
-        } );
-        palette.addItem( { command, category } );
-        return manager;
-    }
-}
-
-/**
- * An extension that registers consoles for variable inspection.
- */
-const consoles: JupyterLabPlugin<void> = {
-    id: "jupyterlab-extension:variableinspector:consoles",
-    requires: [IVariableInspector, IConsoleTracker],
-    autoStart: true,
-    activate: ( app: JupyterLab, manager: IVariableInspector, consoles: IConsoleTracker ): void => {
-        const handlers: { [id: string]: Promise<VariableInspectionHandler> } = {};
-        
-        /**
-         * Subscribes to the creation of new consoles. If a new notebook is created, build a new handler for the consoles.
-         * Adds a promise for a instanced handler to the 'handlers' collection.
-         */
-        consoles.widgetAdded.connect(( sender, consolePanel ) => {
-            
-            handlers[consolePanel.id] = new Promise( function( resolve, reject ) {
-                const session = consolePanel.session;
-                const connector = new KernelConnector( { session } );
-<<<<<<< HEAD
-                let matrixQueryCommand = result.matrixQueryCommand;
-
-                const options: VariableInspectionHandler.IOptions = {
-                    queryCommand: queryCommand,
-                    matrixQueryCommand: matrixQueryCommand,
-                    connector: connector,
-                    initScript: initScript
-                };
-
-                const handler = new VariableInspectionHandler( options );
-
-                handlers[consolePanel.id] = handler;
-
-                consolePanel.disposed.connect(() => {
-                    delete handlers[consolePanel.id];
-                    handler.dispose();
-=======
-                
-                connector.ready.then(() => { // Create connector and init w script if it exists for kernel type.
-                    let kerneltype: string = connector.kerneltype;
-                    let scripts: Promise<Languages.LanguageModel> = Languages.getScript( kerneltype );
-                
-                    scripts.then(( result: Languages.LanguageModel ) => {
-                        let initScript = result.initScript;
-                        let queryCommand = result.queryCommand;
-                        const options: VariableInspectionHandler.IOptions = {
-                            queryCommand: queryCommand,
-                            connector: connector,
-                            initScript: initScript
-                        };
-                        const handler = new VariableInspectionHandler( options );
-
-                        consolePanel.disposed.connect(() => {
-                            delete handlers[consolePanel.id];
-                            handler.dispose();
-                        } );
-
-                        handler.ready.then(() => {
-                            resolve( handler );
-                        } );
-                    } );
-
-
-                    //Otherwise log error message.
-                    scripts.catch(( result: string ) => {
-                        reject( result );
-                    } )
->>>>>>> 2a62f060
-                } );
-            } );
-        } );
-
-        /**
-         * If focus window changes, checks whether new focus widget is a console.
-         * In that case, retrieves the handler associated to the console after it has been
-         * initialized and updates the manager with it. 
-         */
-        app.shell.currentChanged.connect(( sender, args ) => {
-            let widget = args.newValue;
-            if ( !widget || !consoles.has( widget ) ) {
-                return;
-            }
-            let future = handlers[widget.id];
-            future.then((source :VariableInspectionHandler ) => {
-                if ( source ) {
-                    manager.source = source;
-                    manager.source.performInspection();               
-                }
-            });
-        } );;
-
-        app.contextMenu.addItem( {
-            command: CommandIDs.open,
-            selector: ".jp-CodeConsole"
-        } );
-
-
-
-    }
-}
-
-/**
- * An extension that registers notebooks for variable inspection.
- */
-const notebooks: JupyterLabPlugin<void> = {
-    id: "jupyterlab-extension:variableinspector:notebooks",
-    requires: [IVariableInspector, INotebookTracker],
-    autoStart: true,
-    activate: ( app: JupyterLab, manager: IVariableInspector, notebooks: INotebookTracker ): void => {
-        const handlers: { [id: string]: Promise<VariableInspectionHandler> } = {};
-
-        /**
-         * Subscribes to the creation of new notebooks. If a new notebook is created, build a new handler for the notebook.
-         * Adds a promise for a instanced handler to the 'handlers' collection.
-         */
-        notebooks.widgetAdded.connect(( sender, nbPanel: NotebookPanel ) => {
-
-<<<<<<< HEAD
-            const session = nbPanel.session;
-            const connector = new KernelConnector( { session } );
-            connector.ready.then(() => {
-
-                // Get the kernel type and create a new handler if a script exists for that type of kernel.
-                let kerneltype: string = connector.kerneltype;
-                let scripts: Promise<Languages.LanguageModel> = Languages.getScript( kerneltype );
-                scripts.then(( result: Languages.LanguageModel ) => {
-                    let initScript = result.initScript;
-                    let queryCommand = result.queryCommand;
-                    let matrixQueryCommand = result.matrixQueryCommand;
-
-                    const options: VariableInspectionHandler.IOptions = {
-                        queryCommand: queryCommand,
-                        matrixQueryCommand: matrixQueryCommand,
-                        connector: connector,
-                        initScript: initScript
-                    };
-                    const handler = new VariableInspectionHandler( options );
-
-                    handlers[nbPanel.id] = handler;
-
-                    nbPanel.disposed.connect(() => {
-                        delete handlers[nbPanel.id];
-                        handler.dispose();
-=======
-            //A promise that resolves after the initialization of the handler is done.
-            handlers[nbPanel.id] = new Promise( function( resolve, reject ) {
-
-                const session = nbPanel.session;
-                const connector = new KernelConnector( { session } );
-                
-                connector.ready.then(() => { // Create connector and init w script if it exists for kernel type.
-                    let kerneltype: string = connector.kerneltype;
-                    let scripts: Promise<Languages.LanguageModel> = Languages.getScript( kerneltype );
-                
-                    scripts.then(( result: Languages.LanguageModel ) => {
-                        let initScript = result.initScript;
-                        let queryCommand = result.queryCommand;
-                        const options: VariableInspectionHandler.IOptions = {
-                            queryCommand: queryCommand,
-                            connector: connector,
-                            initScript: initScript
-                        };
-                        const handler = new VariableInspectionHandler( options );
-
-                        nbPanel.disposed.connect(() => {
-                            delete handlers[nbPanel.id];
-                            handler.dispose();
-                        } );
-
-                        handler.ready.then(() => {
-                            resolve( handler );
-                        } );
->>>>>>> 2a62f060
-                    } );
-
-
-                    //Otherwise log error message.
-                    scripts.catch(( result: string ) => {
-                        reject( result );
-                    } )
-                } );
-            } );
-        } );
-
-        /**
-         * If focus window changes, checks whether new focus widget is a notebook.
-         * In that case, retrieves the handler associated to the notebook after it has been
-         * initialized and updates the manager with it. 
-         */
-        app.shell.currentChanged.connect(( sender, args ) => {
-            let widget = args.newValue;
-            if ( !widget || !notebooks.has( widget ) ) {
-                return;
-            }
-            let future = handlers[widget.id];
-            future.then((source :VariableInspectionHandler ) => {
-                if ( source ) {
-                    manager.source = source;
-                    manager.source.performInspection();               
-                }
-            });
-        } );
-
-        app.contextMenu.addItem( {
-            command: CommandIDs.open,
-            selector: ".jp-Notebook"
-        } );
-    }
-}
-
-
-/**
- * Export the plugins as default.
- */
-const plugins: JupyterLabPlugin<any>[] = [variableinspector, consoles, notebooks];
-export default plugins;
+import {
+    IVariableInspector, VariableInspectorPanel
+} from "./variableinspector";
+
+import {
+    KernelConnector
+} from "./kernelconnector";
+
+import {
+    VariableInspectionHandler
+} from "./handler";
+
+import {
+    VariableInspectorManager
+} from "./manager";
+
+import {
+    Languages
+} from "./inspectorscripts";
+
+import {
+    ICommandPalette, InstanceTracker
+} from '@jupyterlab/apputils';
+
+import {
+    ILayoutRestorer, JupyterLab, JupyterLabPlugin
+} from '@jupyterlab/application'
+
+import {
+    IConsoleTracker
+} from '@jupyterlab/console';
+
+import {
+    INotebookTracker, NotebookPanel
+} from '@jupyterlab/notebook';
+
+
+
+
+namespace CommandIDs {
+    export
+        const open = "variableinspector:open";
+}
+
+/**
+ * A service providing variable introspection.
+ */
+const variableinspector: JupyterLabPlugin<IVariableInspector> = {
+    id: "jupyterlab-extension:variableinspector",
+    requires: [ICommandPalette, ILayoutRestorer],
+    provides: IVariableInspector,
+    autoStart: true,
+    activate: ( app: JupyterLab, palette: ICommandPalette, restorer: ILayoutRestorer ): IVariableInspector => {
+
+
+        const manager = new VariableInspectorManager();
+        const category = "Variable Inspector";
+        const command = CommandIDs.open;
+        const label = "Open Variable Inspector";
+        const namespace = "variableinspector";
+        const tracker = new InstanceTracker<VariableInspectorPanel>( { namespace } );
+
+
+        /**
+         * Create and track a new inspector.
+         */
+        function newPanel(): VariableInspectorPanel {
+            const panel = new VariableInspectorPanel();
+
+            panel.id = "jp-variableinspector";
+            panel.title.label = "Variable Inspector";
+            panel.title.closable = true;
+            panel.disposed.connect(() => {
+                if ( manager.panel === panel ) {
+                    manager.panel = null;
+                }
+            } );
+
+            //Track the inspector panel
+            tracker.add( panel );
+
+            return panel;
+        }
+
+        // Enable state restoration
+        restorer.restore( tracker, {
+            command,
+            args: () => null,
+            name: () => "variableinspector"
+        } );
+
+        // Add command to palette
+        app.commands.addCommand( command, {
+            label,
+            execute: () => {
+                if ( !manager.panel || manager.panel.isDisposed ) {
+                    manager.panel = newPanel();
+                }
+                if ( !manager.panel.isAttached ) {
+                    app.shell.addToMainArea( manager.panel );
+                }
+                if ( manager.source ) {
+                    manager.source.performInspection();
+                }
+                app.shell.activateById( manager.panel.id );
+            }
+        } );
+        palette.addItem( { command, category } );
+        return manager;
+    }
+}
+
+/**
+ * An extension that registers consoles for variable inspection.
+ */
+const consoles: JupyterLabPlugin<void> = {
+    id: "jupyterlab-extension:variableinspector:consoles",
+    requires: [IVariableInspector, IConsoleTracker],
+    autoStart: true,
+    activate: ( app: JupyterLab, manager: IVariableInspector, consoles: IConsoleTracker ): void => {
+        const handlers: { [id: string]: Promise<VariableInspectionHandler> } = {};
+        
+        /**
+         * Subscribes to the creation of new consoles. If a new notebook is created, build a new handler for the consoles.
+         * Adds a promise for a instanced handler to the 'handlers' collection.
+         */
+        consoles.widgetAdded.connect(( sender, consolePanel ) => {
+            
+            handlers[consolePanel.id] = new Promise( function( resolve, reject ) {
+                const session = consolePanel.session;
+                const connector = new KernelConnector( { session } );
+
+                
+                connector.ready.then(() => { // Create connector and init w script if it exists for kernel type.
+                    let kerneltype: string = connector.kerneltype;
+                    let scripts: Promise<Languages.LanguageModel> = Languages.getScript( kerneltype );
+                
+                    scripts.then(( result: Languages.LanguageModel ) => {
+                        let initScript = result.initScript;
+                        let queryCommand = result.queryCommand;
+                        const options: VariableInspectionHandler.IOptions = {
+                            queryCommand: queryCommand,
+                            connector: connector,
+                            initScript: initScript
+                        };
+                        const handler = new VariableInspectionHandler( options );
+
+                        consolePanel.disposed.connect(() => {
+                            delete handlers[consolePanel.id];
+                            handler.dispose();
+                        } );
+
+                        handler.ready.then(() => {
+                            resolve( handler );
+                        } );
+                    } );
+
+
+                    //Otherwise log error message.
+                    scripts.catch(( result: string ) => {
+                        reject( result );
+                    } )
+                } );
+            } );
+        } );
+
+        /**
+         * If focus window changes, checks whether new focus widget is a console.
+         * In that case, retrieves the handler associated to the console after it has been
+         * initialized and updates the manager with it. 
+         */
+        app.shell.currentChanged.connect(( sender, args ) => {
+            let widget = args.newValue;
+            if ( !widget || !consoles.has( widget ) ) {
+                return;
+            }
+            let future = handlers[widget.id];
+            future.then((source :VariableInspectionHandler ) => {
+                if ( source ) {
+                    manager.source = source;
+                    manager.source.performInspection();               
+                }
+            });
+        } );;
+
+        app.contextMenu.addItem( {
+            command: CommandIDs.open,
+            selector: ".jp-CodeConsole"
+        } );
+
+
+
+    }
+}
+
+/**
+ * An extension that registers notebooks for variable inspection.
+ */
+const notebooks: JupyterLabPlugin<void> = {
+    id: "jupyterlab-extension:variableinspector:notebooks",
+    requires: [IVariableInspector, INotebookTracker],
+    autoStart: true,
+    activate: ( app: JupyterLab, manager: IVariableInspector, notebooks: INotebookTracker ): void => {
+        const handlers: { [id: string]: Promise<VariableInspectionHandler> } = {};
+
+        /**
+         * Subscribes to the creation of new notebooks. If a new notebook is created, build a new handler for the notebook.
+         * Adds a promise for a instanced handler to the 'handlers' collection.
+         */
+        notebooks.widgetAdded.connect(( sender, nbPanel: NotebookPanel ) => {
+
+            //A promise that resolves after the initialization of the handler is done.
+            handlers[nbPanel.id] = new Promise( function( resolve, reject ) {
+
+                const session = nbPanel.session;
+                const connector = new KernelConnector( { session } );
+                
+                connector.ready.then(() => { // Create connector and init w script if it exists for kernel type.
+                    let kerneltype: string = connector.kerneltype;
+                    let scripts: Promise<Languages.LanguageModel> = Languages.getScript( kerneltype );
+                
+                    scripts.then(( result: Languages.LanguageModel ) => {
+                        let initScript = result.initScript;
+                        let queryCommand = result.queryCommand;
+                        const options: VariableInspectionHandler.IOptions = {
+                            queryCommand: queryCommand,
+                            connector: connector,
+                            initScript: initScript
+                        };
+                        const handler = new VariableInspectionHandler( options );
+
+                        nbPanel.disposed.connect(() => {
+                            delete handlers[nbPanel.id];
+                            handler.dispose();
+                        } );
+
+                        handler.ready.then(() => {
+                            resolve( handler );
+                        } );
+                    } );
+
+
+                    //Otherwise log error message.
+                    scripts.catch(( result: string ) => {
+                        reject( result );
+                    } )
+                } );
+            } );
+        } );
+
+        /**
+         * If focus window changes, checks whether new focus widget is a notebook.
+         * In that case, retrieves the handler associated to the notebook after it has been
+         * initialized and updates the manager with it. 
+         */
+        app.shell.currentChanged.connect(( sender, args ) => {
+            let widget = args.newValue;
+            if ( !widget || !notebooks.has( widget ) ) {
+                return;
+            }
+            let future = handlers[widget.id];
+            future.then((source :VariableInspectionHandler ) => {
+                if ( source ) {
+                    manager.source = source;
+                    manager.source.performInspection();               
+                }
+            });
+        } );
+
+        app.contextMenu.addItem( {
+            command: CommandIDs.open,
+            selector: ".jp-Notebook"
+        } );
+    }
+}
+
+
+/**
+ * Export the plugins as default.
+ */
+const plugins: JupyterLabPlugin<any>[] = [variableinspector, consoles, notebooks];
+export default plugins;