export
namespace Languages {
    export
        type LanguageModel = {
            initScript: string;
            queryCommand: string;
            matrixQueryCommand: string;
        }
}

export
    abstract class Languages {
    /**
     * Init and query script for supported languages.
     */

    static py_script: string = `import json
from sys import getsizeof
from IPython import get_ipython
from IPython.core.magics.namespace import NamespaceMagics


_jupyterlab_variableinspector_nms = NamespaceMagics()
_jupyterlab_variableinspector_Jupyter = get_ipython()
_jupyterlab_variableinspector_nms.shell = _jupyterlab_variableinspector_Jupyter.kernel.shell

try:
    import numpy as np
except ImportError:
    np = None

try:
    import pandas as pd
except ImportError:
    pd = None

try:
    import pyspark
except ImportError:
    pyspark = None

try:
    import tensorflow as tf
    import keras.backend as K
except ImportError:
    tf = None


def _jupyterlab_variableinspector_getsizeof(x):
    if type(x).__name__ in ['ndarray', 'Series']:
        return x.nbytes
    elif pyspark and isinstance(x, pyspark.sql.DataFrame):
        return "?"
    elif tf and isinstance(x, tf.Variable):
        return "?"
    elif pd and type(x).__name__ == 'DataFrame':
        return x.memory_usage().sum()
    else:
        return getsizeof(x)


def _jupyterlab_variableinspector_getshapeof(x):
    if pd and isinstance(x, pd.DataFrame):
        return "DataFrame [%d rows x %d cols]" % x.shape
    if pd and isinstance(x, pd.Series):
        return "Series [%d rows]" % x.shape
    if np and isinstance(x, np.ndarray):
        shape = " x ".join([str(i) for i in x.shape])
        return "Array [%s]" %  shape
    if pyspark and isinstance(x, pyspark.sql.DataFrame):
        return "Spark DataFrame [? rows x %d cols]" % len(x.columns)
    if tf and isinstance(x, tf.Variable):
        shape = " x ".join([str(int(i)) for i in x.shape])
        return "Tensorflow Variable [%s]" % shape
    return None


def _jupyterlab_variableinspector_getcontentof(x):
    # returns content in a friendly way for python variables
    # pandas and numpy
    if pd and isinstance(x, pd.DataFrame):
<<<<<<< HEAD
        colnames = ', '.join(x.columns.map(str))
        content = "Column names: %s" % colnames 
    elif pd and isinstance(x, pd.Series):
        content = "Series [%d rows]" % x.shape      
    elif np and isinstance(x, np.ndarray):
        content = x.__repr__()
    else:
        content = str(x)
    if len(content) > 150:
        return content[:150] + " ..."
    else:
        return content
=======
        colnames = ', '.join([str(c) for c  in x.columns])
        return "Column names: %s" % colnames
    if pd and isinstance(x, pd.Series):
        return "Series [%d rows]" % x.shape
    if np and isinstance(x, np.ndarray):
        return x.__repr__()
    if pyspark and isinstance(x, pyspark.sql.DataFrame):
        return x.__repr__()
    if tf and isinstance(x, tf.Variable):
        # This is to allow tf.Variable.__repr__ to appear
        return x.__repr__().replace("<", "").replace(">", "").strip()
    return str(x)[:200]

>>>>>>> 666018ce

def _jupyterlab_variableinspector_is_matrix(x):
    # True if type(x).__name__ in ["DataFrame", "ndarray", "Series"] else False
    if pd and isinstance(x, pd.DataFrame):
        return True
    if pd and isinstance(x, pd.Series):
        return True
    if np and isinstance(x, np.ndarray):
        return True
    if pyspark and isinstance(x, pyspark.sql.DataFrame):
        return True
    if tf and isinstance(x, tf.Variable):
        return True
    return False


def _jupyterlab_variableinspector_dict_list():
    def keep_cond(v):
        if isinstance(eval(v), str):
            return True
        if tf and isinstance(eval(v), tf.Variable):
            return True
        if str(eval(v))[0] == "<":
            return False
        if  v in ['np', 'pd', 'pyspark', 'tf']:
            return eval(v) is not None
        if str(eval(v)).startswith("_Feature"):
            # removes tf/keras objects
            return False
        return True
    values = _jupyterlab_variableinspector_nms.who_ls()
    vardic = [{'varName': _v, 
    'varType': type(eval(_v)).__name__, 
    'varSize': str(_jupyterlab_variableinspector_getsizeof(eval(_v))), 
    'varShape': str(_jupyterlab_variableinspector_getshapeof(eval(_v))) if _jupyterlab_variableinspector_getshapeof(eval(_v)) else '', 
    'varContent': str(_jupyterlab_variableinspector_getcontentof(eval(_v))), 
    'isMatrix': _jupyterlab_variableinspector_is_matrix(eval(_v))}
            for _v in values if keep_cond(_v)]
    return json.dumps(vardic)


def _jupyterlab_variableinspector_getmatrixcontent(x, max_rows=10000):
    
    # to do: add something to handle this in the future
    threshold = max_rows

    if pd and pyspark and isinstance(x, pyspark.sql.DataFrame):
        df = x.limit(threshold).toPandas()
        return _jupyterlab_variableinspector_getmatrixcontent(df.copy())
    elif np and pd and type(x).__name__ in ["Series", "DataFrame"]:
        if threshold is not None:
            x = x.head(threshold)
        x.columns = x.columns.map(str)
        response = {"schema": pd.io.json.build_table_schema(x), "data": x.to_dict(orient="records")}
        return json.dumps(response, default=_jupyterlab_variableinspector_default)
    elif np and pd and type(x).__name__ in ["ndarray"]:
        df = pd.DataFrame(x)
        if threshold is not None:
            df = df.head(threshold)
        df.columns = df.columns.map(str)
        response = {"schema": pd.io.json.build_table_schema(df), "data": df.to_dict(orient="records")}
        return json.dumps(response,default=_jupyterlab_variableinspector_default)
    elif tf and isinstance(x, tf.Variable):
        df = K.get_value(x)
        return _jupyterlab_variableinspector_getmatrixcontent(df)

def _jupyterlab_variableinspector_default(o):
    if isinstance(o, np.number): return int(o)  
    raise TypeError
`;
    
    static scripts: { [index: string]: Languages.LanguageModel } = {
        "python3": {
            initScript: Languages.py_script,
            queryCommand: "_jupyterlab_variableinspector_dict_list()",
            matrixQueryCommand: "_jupyterlab_variableinspector_getmatrixcontent"
        },
        "python2": {
            initScript: Languages.py_script,
            queryCommand: "_jupyterlab_variableinspector_dict_list()",
            matrixQueryCommand: "_jupyterlab_variableinspector_getmatrixcontent"
        },
        "python": {
            initScript: Languages.py_script,
            queryCommand: "_jupyterlab_variableinspector_dict_list()",
            matrixQueryCommand: "_jupyterlab_variableinspector_getmatrixcontent"
        }
    };

    public static getScript( lang: string ): Promise<Languages.LanguageModel> {
        return new Promise( function( resolve, reject ) {
            if ( lang in Languages.scripts ) {
                resolve( Languages.scripts[lang] );
            } else {
                reject( "Language " + lang + " not supported yet!" );
            }
        } );

    }

}


<|MERGE_RESOLUTION|>--- conflicted
+++ resolved
@@ -79,7 +79,6 @@
     # returns content in a friendly way for python variables
     # pandas and numpy
     if pd and isinstance(x, pd.DataFrame):
-<<<<<<< HEAD
         colnames = ', '.join(x.columns.map(str))
         content = "Column names: %s" % colnames 
     elif pd and isinstance(x, pd.Series):
@@ -92,21 +91,7 @@
         return content[:150] + " ..."
     else:
         return content
-=======
-        colnames = ', '.join([str(c) for c  in x.columns])
-        return "Column names: %s" % colnames
-    if pd and isinstance(x, pd.Series):
-        return "Series [%d rows]" % x.shape
-    if np and isinstance(x, np.ndarray):
-        return x.__repr__()
-    if pyspark and isinstance(x, pyspark.sql.DataFrame):
-        return x.__repr__()
-    if tf and isinstance(x, tf.Variable):
-        # This is to allow tf.Variable.__repr__ to appear
-        return x.__repr__().replace("<", "").replace(">", "").strip()
-    return str(x)[:200]
 
->>>>>>> 666018ce
 
 def _jupyterlab_variableinspector_is_matrix(x):
     # True if type(x).__name__ in ["DataFrame", "ndarray", "Series"] else False
