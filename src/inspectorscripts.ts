export
namespace Languages {
    export
        type LanguageModel = {
            initScript: string;
            queryCommand: string;
            matrixQueryCommand: string;
        }
}

export
    abstract class Languages {
    /**
     * Init and query script for supported languages.
     */

    static py_script: string = `import json
from sys import getsizeof
from IPython import get_ipython
from IPython.core.magics.namespace import NamespaceMagics


_jupyterlab_variableinspector_nms = NamespaceMagics()
_jupyterlab_variableinspector_Jupyter = get_ipython()
_jupyterlab_variableinspector_nms.shell = _jupyterlab_variableinspector_Jupyter.kernel.shell

try:
    import numpy as np
except ImportError:
    np = None

try:
    import pandas as pd
except ImportError:
    pd = None

try:
    import pyspark
except ImportError:
    pyspark = None

try:
    import tensorflow as tf
    import keras.backend as K
except ImportError:
    tf = None


def _jupyterlab_variableinspector_getsizeof(x):
    if type(x).__name__ in ['ndarray', 'Series']:
        return x.nbytes
    elif pyspark and isinstance(x, pyspark.sql.DataFrame):
        return "?"
    elif tf and isinstance(x, tf.Variable):
        return "?"
    elif pd and type(x).__name__ == 'DataFrame':
        return x.memory_usage().sum()
    else:
        return getsizeof(x)


def _jupyterlab_variableinspector_getshapeof(x):
    if pd and isinstance(x, pd.DataFrame):
        return "DataFrame [%d rows x %d cols]" % x.shape
    if pd and isinstance(x, pd.Series):
        return "Series [%d rows]" % x.shape
    if np and isinstance(x, np.ndarray):
        shape = " x ".join([str(i) for i in x.shape])
        return "Array [%s]" %  shape
    if pyspark and isinstance(x, pyspark.sql.DataFrame):
        return "Spark DataFrame [? rows x %d cols]" % len(x.columns)
    if tf and isinstance(x, tf.Variable):
        shape = " x ".join([str(int(i)) for i in x.shape])
        return "Tensorflow Variable [%s]" % shape
    return None


def _jupyterlab_variableinspector_getcontentof(x):
    # returns content in a friendly way for python variables
    # pandas and numpy
    if pd and isinstance(x, pd.DataFrame):
        colnames = ', '.join(x.columns.map(str))
        content = "Column names: %s" % colnames 
    elif pd and isinstance(x, pd.Series):
        content = "Series [%d rows]" % x.shape      
    elif np and isinstance(x, np.ndarray):
        content = x.__repr__()
    else:
        content = str(x)
    if len(content) > 150:
        return content[:150] + " ..."
    else:
        return content


def _jupyterlab_variableinspector_is_matrix(x):
    # True if type(x).__name__ in ["DataFrame", "ndarray", "Series"] else False
    if pd and isinstance(x, pd.DataFrame):
        return True
    if pd and isinstance(x, pd.Series):
        return True
    if np and isinstance(x, np.ndarray):
        return True
    if pyspark and isinstance(x, pyspark.sql.DataFrame):
        return True
    if tf and isinstance(x, tf.Variable):
        return True
    return False


def _jupyterlab_variableinspector_dict_list():
    def keep_cond(v):
        if isinstance(eval(v), str):
            return True
        if tf and isinstance(eval(v), tf.Variable):
            return True
        if str(eval(v))[0] == "<":
            return False
        if  v in ['np', 'pd', 'pyspark', 'tf']:
            return eval(v) is not None
        if str(eval(v)).startswith("_Feature"):
            # removes tf/keras objects
            return False
        return True
    values = _jupyterlab_variableinspector_nms.who_ls()
    vardic = [{'varName': _v, 
    'varType': type(eval(_v)).__name__, 
    'varSize': str(_jupyterlab_variableinspector_getsizeof(eval(_v))), 
    'varShape': str(_jupyterlab_variableinspector_getshapeof(eval(_v))) if _jupyterlab_variableinspector_getshapeof(eval(_v)) else '', 
    'varContent': str(_jupyterlab_variableinspector_getcontentof(eval(_v))), 
    'isMatrix': _jupyterlab_variableinspector_is_matrix(eval(_v))}
            for _v in values if keep_cond(_v)]
    return json.dumps(vardic)


def _jupyterlab_variableinspector_getmatrixcontent(x, max_rows=10000):
    
    # to do: add something to handle this in the future
    threshold = max_rows

    if pd and pyspark and isinstance(x, pyspark.sql.DataFrame):
        df = x.limit(threshold).toPandas()
        return _jupyterlab_variableinspector_getmatrixcontent(df.copy())
    elif np and pd and type(x).__name__ in ["Series", "DataFrame"]:
        if threshold is not None:
            x = x.head(threshold)
        x.columns = x.columns.map(str)
        response = {"schema": pd.io.json.build_table_schema(x), "data": x.to_dict(orient="records")}
        return json.dumps(response, default=_jupyterlab_variableinspector_default)
    elif np and pd and type(x).__name__ in ["ndarray"]:
        df = pd.DataFrame(x)
        if threshold is not None:
            df = df.head(threshold)
        df.columns = df.columns.map(str)
        response = {"schema": pd.io.json.build_table_schema(df), "data": df.to_dict(orient="records")}
        return json.dumps(response,default=_jupyterlab_variableinspector_default)
    elif tf and isinstance(x, tf.Variable):
        df = K.get_value(x)
        return _jupyterlab_variableinspector_getmatrixcontent(df)

def _jupyterlab_variableinspector_default(o):
    if isinstance(o, np.number): return int(o)  
    raise TypeError
`;

    static r_script: string = `
    # improved list of objects
    .ls.objects <- function (pos = 1, pattern, order.by,
                            decreasing=FALSE, head=FALSE, n=5) {
        napply <- function(names, fn) sapply(names, function(x)
                                            fn(get(x, pos = pos)))
        names <- ls(pos = pos, pattern = pattern)
        if (length(names) == 0){
            return(jsonlite::toJSON(data.frame()))
        }
        obj.class <- napply(names, function(x) as.character(class(x))[1])
        obj.mode <- napply(names, mode)
        obj.type <- ifelse(is.na(obj.class), obj.mode, obj.class)
        obj.size <- napply(names, object.size)
        obj.dim <- t(napply(names, function(x)
                            as.numeric(dim(x))[1:2]))
        vec <- is.na(obj.dim)[, 1] & (obj.type != "function")
        obj.dim[vec, 1] <- napply(names, length)[vec]
        out <- data.frame(obj.type, obj.size, obj.dim)
        names(out) <- c("varType", "varSize", "Rows", "Columns")
        out$varShape <- paste(out$Rows, " x ", out$Columns)
        out$varContent <- paste(out$Rows, " x ", out$Columns)
        out$isMatrix <- FALSE
        out$varName <- row.names(out)
                            
        # drop columns Rows and Columns
        out <- out[, !(names(out) %in% c("Rows", "Columns"))]
        rownames(out) <- NULL

        if (!missing(order.by))
            out <- out[order(out[[order.by]], decreasing=decreasing), ]
        if (head)
            out <- head(out, n)
        jsonlite::toJSON(out)
    }
    `;
    
    static scripts: { [index: string]: Languages.LanguageModel } = {
        "python3": {
            initScript: Languages.py_script,
            queryCommand: "_jupyterlab_variableinspector_dict_list()",
            matrixQueryCommand: "_jupyterlab_variableinspector_getmatrixcontent"
        },
<<<<<<< HEAD
        "R": {
            initScript: Languages.r_script,
            queryCommand: ".ls.objects()",
            matrixQueryCommand: ".ls.objects"
=======
        "python2": {
            initScript: Languages.py_script,
            queryCommand: "_jupyterlab_variableinspector_dict_list()",
            matrixQueryCommand: "_jupyterlab_variableinspector_getmatrixcontent"
        },
        "python": {
            initScript: Languages.py_script,
            queryCommand: "_jupyterlab_variableinspector_dict_list()",
            matrixQueryCommand: "_jupyterlab_variableinspector_getmatrixcontent"
>>>>>>> 0434dc0c
        }
    };

    public static getScript( lang: string ): Promise<Languages.LanguageModel> {
        return new Promise( function( resolve, reject ) {
            if ( lang in Languages.scripts ) {
                resolve( Languages.scripts[lang] );
            } else {
                reject( "Language " + lang + " not supported yet!" );
            }
        } );

    }

}


<|MERGE_RESOLUTION|>--- conflicted
+++ resolved
@@ -206,12 +206,6 @@
             queryCommand: "_jupyterlab_variableinspector_dict_list()",
             matrixQueryCommand: "_jupyterlab_variableinspector_getmatrixcontent"
         },
-<<<<<<< HEAD
-        "R": {
-            initScript: Languages.r_script,
-            queryCommand: ".ls.objects()",
-            matrixQueryCommand: ".ls.objects"
-=======
         "python2": {
             initScript: Languages.py_script,
             queryCommand: "_jupyterlab_variableinspector_dict_list()",
@@ -221,7 +215,11 @@
             initScript: Languages.py_script,
             queryCommand: "_jupyterlab_variableinspector_dict_list()",
             matrixQueryCommand: "_jupyterlab_variableinspector_getmatrixcontent"
->>>>>>> 0434dc0c
+        },
+        "R": {
+            initScript: Languages.r_script,
+            queryCommand: ".ls.objects()",
+            matrixQueryCommand: ".ls.objects"
         }
     };
 
