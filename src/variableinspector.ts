import {
    ISignal
} from '@phosphor/signaling';

import {
    Token
} from '@phosphor/coreutils';

import {
     DockLayout, Panel, Widget
} from '@phosphor/widgets';

import {
    DataGrid, DataModel
} from "@phosphor/datagrid";

import {
    MainAreaWidget
} from "@jupyterlab/apputils";

import '../style/index.css';

const PANEL_CLASS = "jp-VarInspector";
const TABLE_CLASS = "jp-VarInspector-table";
const TABLE_BODY_CLASS = "jp-VarInspector-content";
const TOOLBAR_BUTTON_CLASS = "jp-Toolbar-kernelName";

/**
 * The inspector panel token.
 */
export
    const IVariableInspector = new Token<IVariableInspector>( "jupyterlab_extension/variableinspector:IVariableInspector" );

/**
 * An interface for an inspector.
 */
export
    interface IVariableInspector {
    source: IVariableInspector.IInspectable | null;

}

/**
 * A namespace for inspector interfaces.
 */
export
namespace IVariableInspector {

    export
        interface IInspectable {
        disposed: ISignal<any, void>;
        inspected: ISignal<any, IVariableInspectorUpdate>;
        performInspection(): void;
        performMatrixInspection( varName: string, maxRows? : number ): Promise<DataModel>;
    }

    export
        interface IVariableInspectorUpdate {
        info: IVariableKernelInfo;
        payload: Array<IVariable>;
    } 
    
    export
        interface IVariableKernelInfo {
        kernelName?: string;
        languageName?: string;
        context?: string; //Context currently reserved for special information.
    }

    export
        interface IVariable {
        varName: string;
        varSize: string;
        varShape: string;
        varContent: string;
        varType: string;
        isMatrix: boolean;
    }  
}


/**
 * A panel that renders the variables
 */
export
    class VariableInspectorPanel extends MainAreaWidget implements IVariableInspector {

    private _source: IVariableInspector.IInspectable | null = null;
    private _table: HTMLTableElement;
    private _kernelInfoWidget : Private.ToolbarKernelInfo;


    constructor() {
        super({content: (new Panel( ))});
        this.content.addClass( PANEL_CLASS );        
        this._table = Private.createTable();
        this._table.className = TABLE_CLASS;
        this.content.node.appendChild( this._table as HTMLElement );
        this._kernelInfoWidget = new Private.ToolbarKernelInfo();
        this.toolbar.addItem(name, this._kernelInfoWidget);
    }

    get source(): IVariableInspector.IInspectable | null {
        return this._source;
    }

    set source( source: IVariableInspector.IInspectable | null ) {

        if ( this._source === source ) {
           // this._source.performInspection();
            return;
        }
        //Remove old subscriptions
        if ( this._source ) {
            this._source.inspected.disconnect( this.onInspectorUpdate, this );
            this._source.disposed.disconnect( this.onSourceDisposed, this );
        }
        this._source = source;
        //Subscribe to new object
        if ( this._source ) {
            this._source.inspected.connect( this.onInspectorUpdate, this );
            this._source.disposed.connect( this.onSourceDisposed, this );
            this._source.performInspection();
        }
    }

    /**
     * Dispose resources
     */
    dispose(): void {
        if ( this.isDisposed ) {
            return;
        }
        this.source = null;
        super.dispose();
    }

    protected onInspectorUpdate( sender: any, allArgs: IVariableInspector.IVariableInspectorUpdate): void {

        let kernelInfo = allArgs.info;
        let args = allArgs.payload;
<<<<<<< HEAD

        this._kernelInfoWidget.content = kernelInfo;

=======
        
        if (title.contextName){
            this._title.innerHTML = title.contextName;            
        }else{
            this._title.innerHTML = "    Inspecting " + title.languageName + "-kernel '"+title.kernelName + "' "+title.contextName;
        }
        
>>>>>>> 83abafd3
        //Render new variable state
        let row: HTMLTableRowElement;
        this._table.deleteTFoot();
        this._table.createTFoot();
        this._table.tFoot.className = TABLE_BODY_CLASS;
        for ( var index = 0; index < args.length; index++ ) {
            row = this._table.tFoot.insertRow();
            if ( args[index].isMatrix ) {
                let name = args[index].varName;
                row.onclick = ( ev: MouseEvent ): any => {
                    this._source.performMatrixInspection( name ).then(( model: DataModel ) => {
                        this._showMatrix( model, name )
                    } );
                }
            }
            let cell = row.insertCell( 0 );
            cell.innerHTML = args[index].varName;
            cell = row.insertCell( 1 );
            cell.innerHTML = args[index].varType;
            cell = row.insertCell( 2 );
            cell.innerHTML = args[index].varSize;
            cell = row.insertCell( 3 );
            cell.innerHTML = args[index].varShape;
            cell = row.insertCell( 4 );
            cell.innerHTML = args[index].varContent.replace(/\\n/g,  "</br>");
        }
    }

    /**
     * Handle source disposed signals.
     */
    protected onSourceDisposed( sender: any, args: void ): void {
        this.source = null;
    }



    private _showMatrix( dataModel: DataModel, name: string ): void {
        let datagrid = new DataGrid( {
            baseRowSize: 32,
            baseColumnSize: 128,
            baseRowHeaderSize: 64,
            baseColumnHeaderSize: 32
        } );
        datagrid.model = dataModel;
        datagrid.title.label = "Matrix: " + name;
        datagrid.title.closable = true;
        let lout: DockLayout = <DockLayout>this.parent.layout;
        lout.addWidget( datagrid , {mode: "split-right"});
        //todo activate/focus matrix widget
    }
}

namespace Private {

    export
        function createTable(): HTMLTableElement {
            const table = document.createElement( "table" );
            table.createTHead();
            const hrow = <HTMLTableRowElement>table.tHead.insertRow( 0 );
            const cell1 = hrow.insertCell( 0 );
            cell1.innerHTML = "Name";
            const cell2 = hrow.insertCell( 1 );
            cell2.innerHTML = "Type";
            const cell3 = hrow.insertCell( 2 );
            cell3.innerHTML = "Size";
            const cell4 = hrow.insertCell( 3 );
            cell4.innerHTML = "Shape";
            const cell5 = hrow.insertCell( 4 );
            cell5.innerHTML = "Content";
            return table;
    }  
    
    export class ToolbarKernelInfo extends Widget{        
        constructor() {
            super();
            this.addClass(TOOLBAR_BUTTON_CLASS);
            this.node.textContent = "Loading...";
         }
        
        set content(info : IVariableInspector.IVariableKernelInfo){
            this.node.innerHTML = "Inspecting " + info.languageName + "-kernel '" + info.kernelName + "' " + info.context;
            
        }
    }    
}<|MERGE_RESOLUTION|>--- conflicted
+++ resolved
@@ -1,240 +1,236 @@
-import {
-    ISignal
-} from '@phosphor/signaling';
-
-import {
-    Token
-} from '@phosphor/coreutils';
-
-import {
-     DockLayout, Panel, Widget
-} from '@phosphor/widgets';
-
-import {
-    DataGrid, DataModel
-} from "@phosphor/datagrid";
-
-import {
-    MainAreaWidget
-} from "@jupyterlab/apputils";
-
-import '../style/index.css';
-
-const PANEL_CLASS = "jp-VarInspector";
-const TABLE_CLASS = "jp-VarInspector-table";
-const TABLE_BODY_CLASS = "jp-VarInspector-content";
-const TOOLBAR_BUTTON_CLASS = "jp-Toolbar-kernelName";
-
-/**
- * The inspector panel token.
- */
-export
-    const IVariableInspector = new Token<IVariableInspector>( "jupyterlab_extension/variableinspector:IVariableInspector" );
-
-/**
- * An interface for an inspector.
- */
-export
-    interface IVariableInspector {
-    source: IVariableInspector.IInspectable | null;
-
-}
-
-/**
- * A namespace for inspector interfaces.
- */
-export
-namespace IVariableInspector {
-
-    export
-        interface IInspectable {
-        disposed: ISignal<any, void>;
-        inspected: ISignal<any, IVariableInspectorUpdate>;
-        performInspection(): void;
-        performMatrixInspection( varName: string, maxRows? : number ): Promise<DataModel>;
-    }
-
-    export
-        interface IVariableInspectorUpdate {
-        info: IVariableKernelInfo;
-        payload: Array<IVariable>;
-    } 
-    
-    export
-        interface IVariableKernelInfo {
-        kernelName?: string;
-        languageName?: string;
-        context?: string; //Context currently reserved for special information.
-    }
-
-    export
-        interface IVariable {
-        varName: string;
-        varSize: string;
-        varShape: string;
-        varContent: string;
-        varType: string;
-        isMatrix: boolean;
-    }  
-}
-
-
-/**
- * A panel that renders the variables
- */
-export
-    class VariableInspectorPanel extends MainAreaWidget implements IVariableInspector {
-
-    private _source: IVariableInspector.IInspectable | null = null;
-    private _table: HTMLTableElement;
-    private _kernelInfoWidget : Private.ToolbarKernelInfo;
-
-
-    constructor() {
-        super({content: (new Panel( ))});
-        this.content.addClass( PANEL_CLASS );        
-        this._table = Private.createTable();
-        this._table.className = TABLE_CLASS;
-        this.content.node.appendChild( this._table as HTMLElement );
-        this._kernelInfoWidget = new Private.ToolbarKernelInfo();
-        this.toolbar.addItem(name, this._kernelInfoWidget);
-    }
-
-    get source(): IVariableInspector.IInspectable | null {
-        return this._source;
-    }
-
-    set source( source: IVariableInspector.IInspectable | null ) {
-
-        if ( this._source === source ) {
-           // this._source.performInspection();
-            return;
-        }
-        //Remove old subscriptions
-        if ( this._source ) {
-            this._source.inspected.disconnect( this.onInspectorUpdate, this );
-            this._source.disposed.disconnect( this.onSourceDisposed, this );
-        }
-        this._source = source;
-        //Subscribe to new object
-        if ( this._source ) {
-            this._source.inspected.connect( this.onInspectorUpdate, this );
-            this._source.disposed.connect( this.onSourceDisposed, this );
-            this._source.performInspection();
-        }
-    }
-
-    /**
-     * Dispose resources
-     */
-    dispose(): void {
-        if ( this.isDisposed ) {
-            return;
-        }
-        this.source = null;
-        super.dispose();
-    }
-
-    protected onInspectorUpdate( sender: any, allArgs: IVariableInspector.IVariableInspectorUpdate): void {
-
-        let kernelInfo = allArgs.info;
-        let args = allArgs.payload;
-<<<<<<< HEAD
-
-        this._kernelInfoWidget.content = kernelInfo;
-
-=======
-        
-        if (title.contextName){
-            this._title.innerHTML = title.contextName;            
-        }else{
-            this._title.innerHTML = "    Inspecting " + title.languageName + "-kernel '"+title.kernelName + "' "+title.contextName;
-        }
-        
->>>>>>> 83abafd3
-        //Render new variable state
-        let row: HTMLTableRowElement;
-        this._table.deleteTFoot();
-        this._table.createTFoot();
-        this._table.tFoot.className = TABLE_BODY_CLASS;
-        for ( var index = 0; index < args.length; index++ ) {
-            row = this._table.tFoot.insertRow();
-            if ( args[index].isMatrix ) {
-                let name = args[index].varName;
-                row.onclick = ( ev: MouseEvent ): any => {
-                    this._source.performMatrixInspection( name ).then(( model: DataModel ) => {
-                        this._showMatrix( model, name )
-                    } );
-                }
-            }
-            let cell = row.insertCell( 0 );
-            cell.innerHTML = args[index].varName;
-            cell = row.insertCell( 1 );
-            cell.innerHTML = args[index].varType;
-            cell = row.insertCell( 2 );
-            cell.innerHTML = args[index].varSize;
-            cell = row.insertCell( 3 );
-            cell.innerHTML = args[index].varShape;
-            cell = row.insertCell( 4 );
-            cell.innerHTML = args[index].varContent.replace(/\\n/g,  "</br>");
-        }
-    }
-
-    /**
-     * Handle source disposed signals.
-     */
-    protected onSourceDisposed( sender: any, args: void ): void {
-        this.source = null;
-    }
-
-
-
-    private _showMatrix( dataModel: DataModel, name: string ): void {
-        let datagrid = new DataGrid( {
-            baseRowSize: 32,
-            baseColumnSize: 128,
-            baseRowHeaderSize: 64,
-            baseColumnHeaderSize: 32
-        } );
-        datagrid.model = dataModel;
-        datagrid.title.label = "Matrix: " + name;
-        datagrid.title.closable = true;
-        let lout: DockLayout = <DockLayout>this.parent.layout;
-        lout.addWidget( datagrid , {mode: "split-right"});
-        //todo activate/focus matrix widget
-    }
-}
-
-namespace Private {
-
-    export
-        function createTable(): HTMLTableElement {
-            const table = document.createElement( "table" );
-            table.createTHead();
-            const hrow = <HTMLTableRowElement>table.tHead.insertRow( 0 );
-            const cell1 = hrow.insertCell( 0 );
-            cell1.innerHTML = "Name";
-            const cell2 = hrow.insertCell( 1 );
-            cell2.innerHTML = "Type";
-            const cell3 = hrow.insertCell( 2 );
-            cell3.innerHTML = "Size";
-            const cell4 = hrow.insertCell( 3 );
-            cell4.innerHTML = "Shape";
-            const cell5 = hrow.insertCell( 4 );
-            cell5.innerHTML = "Content";
-            return table;
-    }  
-    
-    export class ToolbarKernelInfo extends Widget{        
-        constructor() {
-            super();
-            this.addClass(TOOLBAR_BUTTON_CLASS);
-            this.node.textContent = "Loading...";
-         }
-        
-        set content(info : IVariableInspector.IVariableKernelInfo){
-            this.node.innerHTML = "Inspecting " + info.languageName + "-kernel '" + info.kernelName + "' " + info.context;
-            
-        }
-    }    
+import {
+    ISignal
+} from '@phosphor/signaling';
+
+import {
+    Token
+} from '@phosphor/coreutils';
+
+import {
+     DockLayout, Panel, Widget
+} from '@phosphor/widgets';
+
+import {
+    DataGrid, DataModel
+} from "@phosphor/datagrid";
+
+import {
+    MainAreaWidget
+} from "@jupyterlab/apputils";
+
+import '../style/index.css';
+
+const PANEL_CLASS = "jp-VarInspector";
+const TABLE_CLASS = "jp-VarInspector-table";
+const TABLE_BODY_CLASS = "jp-VarInspector-content";
+const TOOLBAR_BUTTON_CLASS = "jp-Toolbar-kernelName";
+
+/**
+ * The inspector panel token.
+ */
+export
+    const IVariableInspector = new Token<IVariableInspector>( "jupyterlab_extension/variableinspector:IVariableInspector" );
+
+/**
+ * An interface for an inspector.
+ */
+export
+    interface IVariableInspector {
+    source: IVariableInspector.IInspectable | null;
+
+}
+
+/**
+ * A namespace for inspector interfaces.
+ */
+export
+namespace IVariableInspector {
+
+    export
+        interface IInspectable {
+        disposed: ISignal<any, void>;
+        inspected: ISignal<any, IVariableInspectorUpdate>;
+        performInspection(): void;
+        performMatrixInspection( varName: string, maxRows? : number ): Promise<DataModel>;
+    }
+
+    export
+        interface IVariableInspectorUpdate {
+        info: IVariableKernelInfo;
+        payload: Array<IVariable>;
+    } 
+    
+    export
+        interface IVariableKernelInfo {
+        kernelName?: string;
+        languageName?: string;
+        context?: string; //Context currently reserved for special information.
+    }
+
+    export
+        interface IVariable {
+        varName: string;
+        varSize: string;
+        varShape: string;
+        varContent: string;
+        varType: string;
+        isMatrix: boolean;
+    }  
+}
+
+
+/**
+ * A panel that renders the variables
+ */
+export
+    class VariableInspectorPanel extends MainAreaWidget implements IVariableInspector {
+
+    private _source: IVariableInspector.IInspectable | null = null;
+    private _table: HTMLTableElement;
+    private _kernelInfoWidget : Private.ToolbarKernelInfo;
+
+
+    constructor() {
+        super({content: (new Panel( ))});
+        this.content.addClass( PANEL_CLASS );        
+        this._table = Private.createTable();
+        this._table.className = TABLE_CLASS;
+        this.content.node.appendChild( this._table as HTMLElement );
+        this._kernelInfoWidget = new Private.ToolbarKernelInfo();
+        this.toolbar.addItem(name, this._kernelInfoWidget);
+    }
+
+    get source(): IVariableInspector.IInspectable | null {
+        return this._source;
+    }
+
+    set source( source: IVariableInspector.IInspectable | null ) {
+
+        if ( this._source === source ) {
+           // this._source.performInspection();
+            return;
+        }
+        //Remove old subscriptions
+        if ( this._source ) {
+            this._source.inspected.disconnect( this.onInspectorUpdate, this );
+            this._source.disposed.disconnect( this.onSourceDisposed, this );
+        }
+        this._source = source;
+        //Subscribe to new object
+        if ( this._source ) {
+            this._source.inspected.connect( this.onInspectorUpdate, this );
+            this._source.disposed.connect( this.onSourceDisposed, this );
+            this._source.performInspection();
+        }
+    }
+
+    /**
+     * Dispose resources
+     */
+    dispose(): void {
+        if ( this.isDisposed ) {
+            return;
+        }
+        this.source = null;
+        super.dispose();
+    }
+
+    protected onInspectorUpdate( sender: any, allArgs: IVariableInspector.IVariableInspectorUpdate): void {
+
+        let kernelInfo = allArgs.info;
+        let args = allArgs.payload;
+
+
+        this._kernelInfoWidget.content = kernelInfo;
+       
+
+        //Render new variable state
+        let row: HTMLTableRowElement;
+        this._table.deleteTFoot();
+        this._table.createTFoot();
+        this._table.tFoot.className = TABLE_BODY_CLASS;
+        for ( var index = 0; index < args.length; index++ ) {
+            row = this._table.tFoot.insertRow();
+            if ( args[index].isMatrix ) {
+                let name = args[index].varName;
+                row.onclick = ( ev: MouseEvent ): any => {
+                    this._source.performMatrixInspection( name ).then(( model: DataModel ) => {
+                        this._showMatrix( model, name )
+                    } );
+                }
+            }
+            let cell = row.insertCell( 0 );
+            cell.innerHTML = args[index].varName;
+            cell = row.insertCell( 1 );
+            cell.innerHTML = args[index].varType;
+            cell = row.insertCell( 2 );
+            cell.innerHTML = args[index].varSize;
+            cell = row.insertCell( 3 );
+            cell.innerHTML = args[index].varShape;
+            cell = row.insertCell( 4 );
+            cell.innerHTML = args[index].varContent.replace(/\\n/g,  "</br>");
+        }
+    }
+
+    /**
+     * Handle source disposed signals.
+     */
+    protected onSourceDisposed( sender: any, args: void ): void {
+        this.source = null;
+    }
+
+
+
+    private _showMatrix( dataModel: DataModel, name: string ): void {
+        let datagrid = new DataGrid( {
+            baseRowSize: 32,
+            baseColumnSize: 128,
+            baseRowHeaderSize: 64,
+            baseColumnHeaderSize: 32
+        } );
+        datagrid.model = dataModel;
+        datagrid.title.label = "Matrix: " + name;
+        datagrid.title.closable = true;
+        let lout: DockLayout = <DockLayout>this.parent.layout;
+        lout.addWidget( datagrid , {mode: "split-right"});
+        //todo activate/focus matrix widget
+    }
+}
+
+namespace Private {
+
+    export
+        function createTable(): HTMLTableElement {
+            const table = document.createElement( "table" );
+            table.createTHead();
+            const hrow = <HTMLTableRowElement>table.tHead.insertRow( 0 );
+            const cell1 = hrow.insertCell( 0 );
+            cell1.innerHTML = "Name";
+            const cell2 = hrow.insertCell( 1 );
+            cell2.innerHTML = "Type";
+            const cell3 = hrow.insertCell( 2 );
+            cell3.innerHTML = "Size";
+            const cell4 = hrow.insertCell( 3 );
+            cell4.innerHTML = "Shape";
+            const cell5 = hrow.insertCell( 4 );
+            cell5.innerHTML = "Content";
+            return table;
+    }  
+    
+    export class ToolbarKernelInfo extends Widget{        
+        constructor() {
+            super();
+            this.addClass(TOOLBAR_BUTTON_CLASS);
+            this.node.textContent = "Loading...";
+         }
+        
+        set content(info : IVariableInspector.IVariableKernelInfo){
+            
+            if (info.context){
+                this.node.innerHTML = info.context;
+            }else{
+                this.node.innerHTML = "Inspecting " + info.languageName + "-kernel '" + info.kernelName;
+            }            
+        }
+    }    
 }