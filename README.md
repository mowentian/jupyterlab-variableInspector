--- conflicted
+++ resolved
@@ -1,37 +1,35 @@
-# jupyterlab_variableinspector
-
-
-
-Jupyterlab extension that shows currently used variables and their values. The goal is to provide a tool similar to the variable inspector in RStudio.
-
-<<<<<<< HEAD
-This project is inspired by the [variable inspector extension for jupyter notebooks](https://github.com/ipython-contrib/jupyter_contrib_nbextensions/tree/master/src/jupyter_contrib_nbextensions/nbextensions/varInspector) and by the [inpector extension included in juypterlab](https://github.com/jupyterlab/jupyterlab/tree/master/packages/inspector-extension).
-=======
-This project is based on the [variable inspector extension for jupyter notebooks](https://github.com/ipython-contrib/jupyter_contrib_nbextensions/tree/master/src/jupyter_contrib_nbextensions/nbextensions/varInspector) from where the `var_list.py`function is used. The architecture is heavly inspired by the [inpector extension included in jupyterlab](https://github.com/jupyterlab/jupyterlab/tree/master/packages/inspector-extension).
->>>>>>> ee679cc4
-
-For the time being, this project is still in its first steps. Contributions in any form are very welcome!
-
-## Features
-![Demogif](early_demo.gif)
-- Allows inspection of variables for both python consoles and python notebooks
-- Allows inspection of matrices in a datagrid-viewer. This might not work for large matrices.
-
-## Prerequisites
-
-* JupyterLab
-
-## Installation
-In this early stage you can install this extension by building it from source.
-
-Download the repository and build the project with `npm install` and `npm run build` and use `jupyter labextension install . ` in the project's root directory.
-
-
-## TODOs
-~~- [ ] Load inspection script from relative paths.~~
-- [x] Add a better presentation (datagrids) for dataframes and ndarrays.
-- [ ] Allow sorting the inspector table.
-- [ ] Add support for other languages.
-
-
-
+# jupyterlab_variableinspector
+
+
+
+Jupyterlab extension that shows currently used variables and their values. The goal is to provide a tool similar to the variable inspector in RStudio.
+
+
+This project is inspired by the [variable inspector extension for jupyter notebooks](https://github.com/ipython-contrib/jupyter_contrib_nbextensions/tree/master/src/jupyter_contrib_nbextensions/nbextensions/varInspector) and by the [inpector extension included in juypterlab](https://github.com/jupyterlab/jupyterlab/tree/master/packages/inspector-extension).
+
+
+For the time being, this project is still in its first steps. Contributions in any form are very welcome!
+
+## Features
+![Demogif](early_demo.gif)
+- Allows inspection of variables for both python consoles and python notebooks
+- Allows inspection of matrices in a datagrid-viewer. This might not work for large matrices.
+
+## Prerequisites
+
+* JupyterLab
+
+## Installation
+In this early stage you can install this extension by building it from source.
+
+Download the repository and build the project with `npm install` and `npm run build` and use `jupyter labextension install . ` in the project's root directory.
+
+
+## TODOs
+~~- [ ] Load inspection script from relative paths.~~
+- [x] Add a better presentation (datagrids) for dataframes and ndarrays.
+- [ ] Allow sorting the inspector table.
+- [ ] Add support for other languages.
+
+
+